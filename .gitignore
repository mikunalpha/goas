vendor
glide.lock
<<<<<<< HEAD
./goas
=======
.DS_Store
*.iml
**/.terraform/*
*.tfstate
*.tfstate.*
*.beconf.tfvars
**/out.plan
crash.log
.idea
>>>>>>> f97dbc56
<|MERGE_RESOLUTION|>--- conflicted
+++ resolved
@@ -1,15 +1,3 @@
 vendor
 glide.lock
-<<<<<<< HEAD
-./goas
-=======
-.DS_Store
-*.iml
-**/.terraform/*
-*.tfstate
-*.tfstate.*
-*.beconf.tfvars
-**/out.plan
-crash.log
-.idea
->>>>>>> f97dbc56
+./goas