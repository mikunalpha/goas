--- conflicted
+++ resolved
@@ -16,11 +16,7 @@
 ## Install
 
 ```
-<<<<<<< HEAD
 go get -u github.com/launchdarkly/goas
-=======
-go get -u github.com/nicocesar/goas
->>>>>>> 03aca3e2
 ```
 
 ## Usage
