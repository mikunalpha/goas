--- conflicted
+++ resolved
@@ -1,8 +1,4 @@
-<<<<<<< HEAD
 module github.com/launchdarkly/goas
-=======
-module github.com/nicocesar/goas
->>>>>>> 03aca3e2
 
 go 1.12
 
